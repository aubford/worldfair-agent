import asyncio
import json
<<<<<<< HEAD
import os
from typing import Dict
=======
import asyncio
from typing import TypedDict, List, Dict
>>>>>>> 51bf28fc

from rich.console import Console
from rich.table import Table
from rich.panel import Panel
from rich.text import Text

import numpy as np
<<<<<<< HEAD
from openai import AsyncOpenAI, OpenAI
=======
from openai import AsyncOpenAI
>>>>>>> 51bf28fc
from pydantic import Field
from pydantic_settings import BaseSettings, SettingsConfigDict
from langgraph.graph import StateGraph

from state import GraphState
from setup_logger import initialize_logger
from confidence_evaluator import calculate_contrast, calculate_confidence, evaluate_relevance
from dotenv import load_dotenv

load_dotenv()

# Configuration
class Settings(BaseSettings):
  model_config = SettingsConfigDict(env_file=".env", case_sensitive=False)

  app_name: str = "worldfair-agent"
  version: str = "0.1.0"
  host: str = "0.0.0.0"
  port: int = 7001

  # Environment configuration
  environment: str = Field(default="local", env="ENVIRONMENT")

  # Agent configuration
  genai_openai_api_key: str = Field(default="", env="OPENAI_API_KEY")

  # Logging
  log_level: str = "INFO"

  # Computed properties
  @property
  def is_development(self) -> bool:
    return self.environment.lower() == "local"

<<<<<<< HEAD
settings = Settings()
logger = initialize_logger(__name__, settings.is_development, settings.log_level)

async def generate_single_response(client: AsyncOpenAI, prompt: str, temperature: float) -> str:
  """Single Response Generation -> Confidence Scoring"""

  response = await client.chat.completions.create(
    model="gpt-4.1",
    messages=[{"role": "user", "content": prompt}],
    temperature=temperature,
    max_tokens=200
  )

  content = response.choices[0].message.content

  return content or ""

async def generate_responses(state: GraphState) -> GraphState:
  """User Input -> OpenAI Generation -> 3 Responses -> Confidence Scoring"""

  client = AsyncOpenAI(api_key=settings.genai_openai_api_key or os.environ.get("OPENAI_API_KEY"))
=======
class GraphState(TypedDict):
  user_input: str
  responses: List[Dict[str, float]]

settings = Settings()
logger = initialize_logger(__name__, settings.is_development, settings.log_level)

def display_results(output: Dict):
  """Performance Visualization -> Structured Analytics Display"""
  console = Console()

  # Query Header
  query_panel = Panel(
      Text(output["query"], style="bold cyan"),
      title="[bold]Query Analysis[/bold]",
      border_style="blue"
  )
  console.print()
  console.print(query_panel)
  console.print()

  # Response Analysis Table
  response_table = Table(
      title="Response Generation Framework",
      show_header=True,
      header_style="bold magenta"
  )

  response_table.add_column("Variant", style="dim", width=12)
  response_table.add_column("Confidence", justify="center", style="green", width=10)
  response_table.add_column("Response Content", style="white", width=80)
  for resp in output["responses"]:
    confidence_color = "red" if resp["confidence"] < 0.5 else "yellow" if resp["confidence"] < 0.7 else "green"
    response_table.add_row(
      resp["variant"].upper(),
      f"[{confidence_color}]{resp['confidence']:.3f}[/{confidence_color}]",
      resp["response"][:150] + "..." if len(resp["response"]) > 150 else resp["response"]
    )

  console.print(response_table)
  console.print()
  # Performance Analytics Table
  analytics_table = Table(
    title="Performance Analytics Dashboard",
    show_header=True,
    header_style="bold yellow"
  )

  analytics_table.add_column("Metric", style="cyan", width=25)
  analytics_table.add_column("Value", justify="center", style="white", width=15)
  analytics_table.add_column("Performance Grade", justify="center", style="green", width=20)
  analytics = output["analytics"]

  # Performance grading framework
  avg_conf = analytics["avg_confidence"]
  grade = "EXCELLENT" if avg_conf > 0.8 else "GOOD" if avg_conf > 0.6 else "MODERATE"
  grade_color = "green" if avg_conf > 0.8 else "yellow" if avg_conf > 0.6 else "red"

  analytics_table.add_row("Average Confidence", f"{avg_conf:.3f}", f"[{grade_color}]{grade}[/{grade_color}]")
  analytics_table.add_row("Peak Confidence", f"{analytics['peak_confidence']:.3f}", "OPTIMAL")
  analytics_table.add_row("Response Diversity", f"{analytics['response_diversity']}", "HIGH")

  console.print(analytics_table)

async def generate_single_response(client: AsyncOpenAI, prompt: str, temperature: float, variant: str) -> Dict[str, float]:
  """Single Response Generation -> Confidence Scoring"""

  response = await client.chat.completions.create(
    model="gpt-4.1",
    messages=[{"role": "user", "content": prompt}],
    temperature=temperature,
    max_tokens=200
  )

  content = response.choices[0].message.content
  confidence_score = calculate_confidence(content, prompt)

  return {
    "response": content,
    "confidence": confidence_score,
    "variant": variant
  }

async def generate_responses_with_confidence(state: GraphState) -> GraphState:
  """User Input -> OpenAI Generation -> 3 Responses -> Confidence Scoring"""

  client = AsyncOpenAI(api_key=settings.genai_openai_api_key)
>>>>>>> 51bf28fc
  user_query = state["user_input"]

  # Generate 3 diverse responses
  prompt_configs = [
<<<<<<< HEAD
    (f"Provide a comprehensive answer: {user_query}", 0.1),
    (f"Give a concise, practical response: {user_query}", 0.4),
    (f"Offer an innovative perspective: {user_query}", 0.7)
=======
    (f"Provide a comprehensive answer: {user_query}", 0.1, "analytical"),
    (f"Give a concise, practical response: {user_query}", 0.4, "practical"),
    (f"Offer an innovative perspective: {user_query}", 0.7, "creative")
>>>>>>> 51bf28fc
  ]

  # Parallel execution
  tasks = [
<<<<<<< HEAD
    generate_single_response(client, prompt, temp)
    for prompt, temp in prompt_configs
  ]
  responses = await asyncio.gather(*tasks)
  state["responses"] = responses
  return state
=======
    generate_single_response(client, prompt, temp, variant)
    for prompt, temp, variant in prompt_configs
  ]
  responses = await asyncio.gather(*tasks)
  return {"user_input": user_query, "responses": responses}

def calculate_confidence(response: str, query: str) -> float:
  """Response Analysis -> Confidence Metrics"""

  # Length relevance (0.3 weight)
  length_score = min(len(response) / 150, 1.0) * 0.3

  # Keyword overlap (0.4 weight)
  query_words = set(query.lower().split())
  response_words = set(response.lower().split())
  overlap_score = len(query_words.intersection(response_words)) / max(len(query_words), 1) * 0.4

  # Response completeness (0.3 weight)
  completeness_score = (1.0 if response.endswith(('.', '!', '?')) else 0.7) * 0.3

  return round(length_score + overlap_score + completeness_score, 3)
>>>>>>> 51bf28fc

# Graph Construction
def create_response_graph():
  """Graph Assembly -> Single Node -> Multi-Response Generator"""
  workflow = StateGraph(GraphState)
  # Single processing node
  workflow.add_node("generate_responses", generate_responses)
  workflow.add_node("evaluate_relevance", evaluate_relevance)
  workflow.add_node("calculate_contrast", calculate_contrast)
  workflow.add_node("calculate_confidence", calculate_confidence)

  # Graph flow
  workflow.set_entry_point("generate_responses")
  workflow.add_edge("generate_responses", "evaluate_relevance")
  workflow.add_edge("evaluate_relevance", "calculate_contrast")
  workflow.add_edge("calculate_contrast", "calculate_confidence")
  workflow.set_finish_point("calculate_confidence")

  return workflow.compile()

# Execution Framework
async def run_analysis(user_input: str) -> Dict:
  """Input Processing -> Response Generation -> Confidence Assessment"""
  graph = create_response_graph()
  # print(graph.get_graph().draw_mermaid())
  result = await graph.ainvoke({
    "user_input": user_input,
    "responses": []
  })

  # Performance metrics
  confidence_scores = [r["confidence_score"] for r in result["responses"]]
  return {
    "query": user_input,
    "responses": result["responses"],
    "analytics": {
      "avg_confidence": round(np.mean(confidence_scores), 3),
      "peak_confidence": max(confidence_scores),
      "max_confidence": max(confidence_scores),
      "response_diversity": len(set(r["response"][:50] for r in result["responses"]))
    }
  }

async def main():
  output = await run_analysis("How can I improve my productivity at work?")
  display_results(output)

if __name__ == "__main__":
  asyncio.run(main())<|MERGE_RESOLUTION|>--- conflicted
+++ resolved
@@ -1,12 +1,8 @@
 import asyncio
 import json
-<<<<<<< HEAD
 import os
+import asyncio
 from typing import Dict
-=======
-import asyncio
-from typing import TypedDict, List, Dict
->>>>>>> 51bf28fc
 
 from rich.console import Console
 from rich.table import Table
@@ -14,11 +10,7 @@
 from rich.text import Text
 
 import numpy as np
-<<<<<<< HEAD
-from openai import AsyncOpenAI, OpenAI
-=======
 from openai import AsyncOpenAI
->>>>>>> 51bf28fc
 from pydantic import Field
 from pydantic_settings import BaseSettings, SettingsConfigDict
 from langgraph.graph import StateGraph
@@ -52,33 +44,6 @@
   @property
   def is_development(self) -> bool:
     return self.environment.lower() == "local"
-
-<<<<<<< HEAD
-settings = Settings()
-logger = initialize_logger(__name__, settings.is_development, settings.log_level)
-
-async def generate_single_response(client: AsyncOpenAI, prompt: str, temperature: float) -> str:
-  """Single Response Generation -> Confidence Scoring"""
-
-  response = await client.chat.completions.create(
-    model="gpt-4.1",
-    messages=[{"role": "user", "content": prompt}],
-    temperature=temperature,
-    max_tokens=200
-  )
-
-  content = response.choices[0].message.content
-
-  return content or ""
-
-async def generate_responses(state: GraphState) -> GraphState:
-  """User Input -> OpenAI Generation -> 3 Responses -> Confidence Scoring"""
-
-  client = AsyncOpenAI(api_key=settings.genai_openai_api_key or os.environ.get("OPENAI_API_KEY"))
-=======
-class GraphState(TypedDict):
-  user_input: str
-  responses: List[Dict[str, float]]
 
 settings = Settings()
 logger = initialize_logger(__name__, settings.is_development, settings.log_level)
@@ -140,7 +105,7 @@
 
   console.print(analytics_table)
 
-async def generate_single_response(client: AsyncOpenAI, prompt: str, temperature: float, variant: str) -> Dict[str, float]:
+async def generate_single_response(client: AsyncOpenAI, prompt: str, temperature: float) -> str:
   """Single Response Generation -> Confidence Scoring"""
 
   response = await client.chat.completions.create(
@@ -151,66 +116,30 @@
   )
 
   content = response.choices[0].message.content
-  confidence_score = calculate_confidence(content, prompt)
 
-  return {
-    "response": content,
-    "confidence": confidence_score,
-    "variant": variant
-  }
+  return content or ""
 
-async def generate_responses_with_confidence(state: GraphState) -> GraphState:
+async def generate_responses(state: GraphState) -> GraphState:
   """User Input -> OpenAI Generation -> 3 Responses -> Confidence Scoring"""
 
-  client = AsyncOpenAI(api_key=settings.genai_openai_api_key)
->>>>>>> 51bf28fc
+  client = AsyncOpenAI(api_key=settings.genai_openai_api_key or os.environ.get("OPENAI_API_KEY"))
   user_query = state["user_input"]
 
   # Generate 3 diverse responses
   prompt_configs = [
-<<<<<<< HEAD
     (f"Provide a comprehensive answer: {user_query}", 0.1),
     (f"Give a concise, practical response: {user_query}", 0.4),
     (f"Offer an innovative perspective: {user_query}", 0.7)
-=======
-    (f"Provide a comprehensive answer: {user_query}", 0.1, "analytical"),
-    (f"Give a concise, practical response: {user_query}", 0.4, "practical"),
-    (f"Offer an innovative perspective: {user_query}", 0.7, "creative")
->>>>>>> 51bf28fc
   ]
 
   # Parallel execution
   tasks = [
-<<<<<<< HEAD
     generate_single_response(client, prompt, temp)
     for prompt, temp in prompt_configs
   ]
   responses = await asyncio.gather(*tasks)
   state["responses"] = responses
   return state
-=======
-    generate_single_response(client, prompt, temp, variant)
-    for prompt, temp, variant in prompt_configs
-  ]
-  responses = await asyncio.gather(*tasks)
-  return {"user_input": user_query, "responses": responses}
-
-def calculate_confidence(response: str, query: str) -> float:
-  """Response Analysis -> Confidence Metrics"""
-
-  # Length relevance (0.3 weight)
-  length_score = min(len(response) / 150, 1.0) * 0.3
-
-  # Keyword overlap (0.4 weight)
-  query_words = set(query.lower().split())
-  response_words = set(response.lower().split())
-  overlap_score = len(query_words.intersection(response_words)) / max(len(query_words), 1) * 0.4
-
-  # Response completeness (0.3 weight)
-  completeness_score = (1.0 if response.endswith(('.', '!', '?')) else 0.7) * 0.3
-
-  return round(length_score + overlap_score + completeness_score, 3)
->>>>>>> 51bf28fc
 
 # Graph Construction
 def create_response_graph():
