import sys
import os
from datetime import datetime
from uuid import uuid4
import asyncio
from typing import AsyncGenerator, Annotated, TypedDict
from contextlib import asynccontextmanager
from dotenv import load_dotenv

from agent import create_response_graph

sys.path.append(os.path.dirname(os.path.dirname(os.path.abspath(__file__))))

from fastapi import FastAPI, Request, HTTPException, Depends
from fastapi.responses import HTMLResponse, StreamingResponse
from fastapi.staticfiles import StaticFiles
from fastapi.templating import Jinja2Templates
from pydantic import BaseModel
import json

from langgraph.graph.message import add_messages
from langchain_core.messages import BaseMessage, HumanMessage
from langchain_core.runnables import RunnableConfig
from langgraph.graph.state import CompiledStateGraph
from langgraph.checkpoint.memory import MemorySaver

load_dotenv()


class ChatState(TypedDict):
    messages: Annotated[list[BaseMessage], add_messages]
    confidence_score: float


class ChatLangGraph:
    def __init__(self):
        self.checkpointer = MemorySaver()
        # Import the simple chat graph for streaming
        self.graph: CompiledStateGraph = create_response_graph(checkpointer=self.checkpointer)  # type: ignore
        self.active_threads = {}

    def create_new_thread(self) -> str:
        """Create a new conversation thread."""
        thread_id = str(uuid4())
        self.active_threads[thread_id] = {
            "title": f"Chat {len(self.active_threads) + 1}",
            "created_at": datetime.now(),
            "message_count": 0
        }
        return thread_id

    def list_threads(self) -> dict:
        """List all active threads."""
        return self.active_threads

    def get_thread_message_count(self, thread_id: str) -> int:
        """Get message count for a thread."""
        if thread_id not in self.active_threads:
            return 0
        return self.active_threads[thread_id]["message_count"]

    def get_thread_confidence(self, thread_id: str) -> dict:
        """Get confidence score and threshold for a thread."""
        if thread_id not in self.active_threads:
            raise KeyError(f"Thread {thread_id} not found")

        # Get the latest state from the graph
        config = RunnableConfig(configurable={"thread_id": thread_id})
        state = self.graph.get_state(config)
        return {
            "confidence": state.values.get("confidence_score", 1.0),
            "threshold": state.values.get("confidence_threshold", 0.7)
        }

    def get_thread_universal_metric(self, thread_id: str) -> dict:
        """Get confidence score for a thread."""
        if thread_id not in self.active_threads:
            raise KeyError(f"Thread {thread_id} not found")

        # Get the latest state from the graph
        config = RunnableConfig(configurable={"thread_id": thread_id})
        state = self.graph.get_state(config)
        return state.values.get("universal_eval", {})

    def get_thread_messages(self, thread_id: str) -> list:
        """Get conversation history for a thread."""
        if thread_id not in self.active_threads:
            raise KeyError(f"Thread {thread_id} not found")

        # Get message history from the graph state
        config = RunnableConfig(configurable={"thread_id": thread_id})
        state = self.graph.get_state(config)
        if state.values and "messages" in state.values:
            return state.values["messages"]
        return []

    def delete_thread(self, thread_id: str) -> None:
        """Delete a conversation thread."""
        if thread_id not in self.active_threads:
            raise KeyError(f"Thread {thread_id} not found")
        del self.active_threads[thread_id]

    def update_confidence_threshold(self, thread_id: str, threshold: float) -> None:
        """Update confidence threshold for a thread."""
        if thread_id not in self.active_threads:
            raise KeyError(f"Thread {thread_id} not found")

        # Update the graph state with new threshold
        config = RunnableConfig(configurable={"thread_id": thread_id})
        current_state = self.graph.get_state(config)

        if current_state.values:
            # Update the state with new threshold
            updated_state = {**current_state.values, "confidence_threshold": threshold}
            self.graph.update_state(config, updated_state)

    async def aquery(
        self, message: str, thread_id: str | None = None
    ) -> AsyncGenerator[dict, None]:
        if thread_id and thread_id not in self.active_threads:
            raise KeyError(f"Thread {thread_id} not found")

        if not thread_id:
            thread_id = self.create_new_thread()

        # Get current confidence score from thread state instead of resetting to 1.0
        config = RunnableConfig(configurable={"thread_id": thread_id})
        current_state = self.graph.get_state(config)
        current_confidence = 1.0  # Default for new threads
        current_confidence_threshold = 0.0  # Default for new threads
        if current_state.values and "confidence_score" in current_state.values:
            current_confidence = current_state.values["confidence_score"]
            current_confidence_threshold = current_state.values.get("confidence_threshold", 0.0)

        input_data = {
            "messages": [HumanMessage(content=message)],
<<<<<<< HEAD
            "confidence_score": current_confidence,
            "confidence_threshold": current_confidence_threshold
=======
            "confidence_score": current_confidence,  # Use existing confidence instead of resetting
            "universal_eval": {}
>>>>>>> e71eff0f
        }

        async for chunk in self.graph.astream(
            input_data, config=config, stream_mode=["values", "messages"]
        ):
            yield {"chunk": chunk, "thread_id": thread_id}

        self.active_threads[thread_id]["message_count"] += 2


chatbot: ChatLangGraph | None = None


@asynccontextmanager
async def lifespan(app: FastAPI):
    # Startup
    global chatbot
    chatbot = ChatLangGraph()
    yield
    # Shutdown (cleanup if needed)
    chatbot = None


app = FastAPI(
    lifespan=lifespan,
)

web_app_dir = os.path.dirname(os.path.abspath(__file__))
templates = Jinja2Templates(directory=os.path.join(web_app_dir, "templates"))
app.mount(
    "/static", StaticFiles(directory=os.path.join(web_app_dir, "static")), name="static"
)


# Dependency to get chatbot instance
def get_chatbot() -> ChatLangGraph:
    if chatbot is None:
        raise HTTPException(status_code=503, detail="Chatbot not initialized")
    return chatbot


class ChatMessage(BaseModel):
    message: str
    thread_id: str | None = None


class ThreadCreate(BaseModel):
    title: str | None = None


class ThreadResponse(BaseModel):
    thread_id: str
    title: str


class ThreadInfo(BaseModel):
    thread_id: str
    title: str
    message_count: int
    created_at: str


class ThreadsResponse(BaseModel):
    threads: list[ThreadInfo]


class MessageInfo(BaseModel):
    type: str
    content: str
    timestamp: str | None = None


class ThreadHistoryResponse(BaseModel):
    messages: list[MessageInfo]
    confidence: float
    threshold: float


class ConfidenceThresholdUpdate(BaseModel):
    threshold: float


@app.get("/", response_class=HTMLResponse)
async def read_root(request: Request):
    return templates.TemplateResponse("index.html", {"request": request})


@app.post("/api/threads", response_model=ThreadResponse, status_code=201)
async def create_thread(
    thread_data: ThreadCreate, bot: Annotated[ChatLangGraph, Depends(get_chatbot)]
):
    """Create a new conversation thread."""
    thread_id = bot.create_new_thread()
    if thread_data.title:
        bot.active_threads[thread_id]["title"] = thread_data.title
    return ThreadResponse(
        thread_id=thread_id, title=bot.active_threads[thread_id]["title"]
    )


@app.get("/api/threads", response_model=ThreadsResponse)
async def list_threads(bot: Annotated[ChatLangGraph, Depends(get_chatbot)]):
    """List all conversation threads."""
    threads = []
    for thread_id, info in bot.list_threads().items():
        threads.append(
            ThreadInfo(
                thread_id=thread_id,
                title=info["title"],
                message_count=bot.get_thread_message_count(thread_id),
                created_at=info["created_at"].isoformat(),
            )
        )
    return ThreadsResponse(threads=threads)


@app.get("/api/threads/{thread_id}/history", response_model=ThreadHistoryResponse)
async def get_thread_history(
    thread_id: str, bot: Annotated[ChatLangGraph, Depends(get_chatbot)]
):
    """Get conversation history and confidence data for a specific thread."""
    try:
        history = bot.get_thread_messages(thread_id)
        confidence_data = bot.get_thread_confidence(thread_id)

        messages = []
        for msg in history:
            messages.append(
                MessageInfo(
                    type=msg.type,
                    content=msg.content,
                    timestamp=getattr(msg, 'timestamp', None),
                )
            )

        return ThreadHistoryResponse(
            messages=messages,
            confidence=confidence_data["confidence"],
            threshold=confidence_data["threshold"]
        )
    except KeyError:
        raise HTTPException(status_code=404, detail="Thread not found")


@app.delete("/api/threads/{thread_id}", status_code=204)
async def delete_thread(
    thread_id: str, bot: Annotated[ChatLangGraph, Depends(get_chatbot)]
):
    """Delete a conversation thread."""
    try:
        bot.delete_thread(thread_id)
        return None
    except KeyError:
        raise HTTPException(status_code=404, detail="Thread not found")


@app.put("/api/threads/{thread_id}/confidence-threshold", status_code=200)
async def update_confidence_threshold(
    thread_id: str,
    threshold_data: ConfidenceThresholdUpdate,
    bot: Annotated[ChatLangGraph, Depends(get_chatbot)]
):
    """Update confidence threshold for a specific thread."""
    try:
        # Validate threshold range
        if not 0.0 <= threshold_data.threshold <= 1.0:
            raise HTTPException(status_code=400, detail="Threshold must be between 0.0 and 1.0")

        bot.update_confidence_threshold(thread_id, threshold_data.threshold)
        return {"message": "Confidence threshold updated successfully", "threshold": threshold_data.threshold}
    except KeyError:
        raise HTTPException(status_code=404, detail="Thread not found")


@app.get("/api/threads/{thread_id}/uiversal_metric_key")
async def get_thread_universal_metric(
    thread_id: str, bot: Annotated[ChatLangGraph, Depends(get_chatbot)]
):
    """Get current confidence score for a specific thread."""
    try:
        uiversal_metric = bot.get_thread_universal_metric(thread_id)
        return {**uiversal_metric, "thread_id": thread_id}
    except KeyError:
        raise HTTPException(status_code=404, detail="Thread not found")


@app.post("/api/chat/stream")
async def chat_stream(
    chat_message: ChatMessage, bot: Annotated[ChatLangGraph, Depends(get_chatbot)]
):
    """Stream chat response using Server-Sent Events."""
    print("chat_stream")

    async def generate_response() -> AsyncGenerator[str, None]:
        yield f"data: {json.dumps({'type': 'start'})}\n\n"

        full_response = ""

        async for chunk in bot.aquery(chat_message.message, chat_message.thread_id):
            mode, data = chunk["chunk"]

            if mode == "messages" and isinstance(data, tuple) and data[1]["langgraph_node"] in ["generate_responses", "generate_feedback_questions"]:
                if not "no_stream" in data[1].get("tags",""):
                    message_content = data[0].content
                    full_response += message_content
                    yield f"data: {json.dumps({'type': 'token', 'content': message_content})}\n\n"

            elif mode == "values":
                if isinstance(data, dict) and "confidence_score" in data:
                    update = {
                        "type": "confidence_update",
                        "thread_id": chunk["thread_id"],
                        "confidence": data["confidence_score"],
                    }
                    yield f"data: {json.dumps(update)}\n\n"
                if isinstance(data, dict) and "messages" in data:
                    yield f"data: {json.dumps({'type': 'messages_update'})}\n\n"


        # Send completion event
        yield f"data: {json.dumps({'type': 'complete', 'full_response': full_response})}\n\n"

    return StreamingResponse(
        generate_response(),
        media_type="text/event-stream",
        headers={
            "Cache-Control": "no-cache",
            "Connection": "keep-alive",
        },
    )<|MERGE_RESOLUTION|>--- conflicted
+++ resolved
@@ -134,13 +134,10 @@
 
         input_data = {
             "messages": [HumanMessage(content=message)],
-<<<<<<< HEAD
             "confidence_score": current_confidence,
             "confidence_threshold": current_confidence_threshold
-=======
             "confidence_score": current_confidence,  # Use existing confidence instead of resetting
             "universal_eval": {}
->>>>>>> e71eff0f
         }
 
         async for chunk in self.graph.astream(
